--- conflicted
+++ resolved
@@ -2,21 +2,10 @@
 
 members = ["datafusion-postgres", "datafusion-postgres-cli"]
 
-<<<<<<< HEAD
-[dependencies]
+[workspace.dependencies]
 pgwire = "0.24"
-datafusion = { version = "39", features = ["avro"] }
-futures = "0.3"
-async-trait = "0.1"
-tokio = { version = "1", features = ["full"] }
-chrono = { version = "0.4", features = ["std"] }
-structopt = { version = "0.3", default-features = false }
-=======
-[workspace.dependencies]
-pgwire = "0.23"
 datafusion = { version = "39", default-features = false }
 tokio = { version = "1", default-features = false }
->>>>>>> e03a339a
 
 [profile.release]
 strip = true
